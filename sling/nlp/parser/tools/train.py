# Copyright 2017 Google Inc.
#
# Licensed under the Apache License, Version 2.0 (the "License");
# you may not use this file except in compliance with the License.
# You may obtain a copy of the License at
#
#     http:#www.apache.org/licenses/LICENSE-2.0
#
# Unless required by applicable law or agreed to in writing, software
# distributed under the License is distributed on an "AS IS" BASIS,
# WITHOUT WARRANTIES OR CONDITIONS OF ANY KIND, either express or implied.
# See the License for the specific language governing permissions and
# limitations under the License.

"""Creates a DRAGNN Sempar graph from a MasterSpec and training with it.
Although it can be called by itself, it is best invoked from train.sh.
"""

import io
import os
import sling
import subprocess
import sys
import tensorflow as tf
import zipfile

sys.path.insert(0, "third_party/syntaxnet")

from convert import convert_model
from dragnn.protos import spec_pb2
from dragnn.python import dragnn_ops
from dragnn.python import graph_builder
from dragnn.python import trainer_lib
from dragnn.python import check
from google.protobuf import text_format
from tensorflow.python.platform import gfile

# tf.load_op_library('bazel-bin/sling/nlp/parser/trainer/sempar.so')
tf.load_file_system_library('bazel-bin/sling/nlp/parser/trainer/sempar.so')

flags = tf.app.flags
FLAGS = flags.FLAGS

flags.DEFINE_string('master_spec', '',
                    'Path to a complete dragnn master spec text proto.')
flags.DEFINE_string('hyperparams', '', 'Training grid spec text proto.')
flags.DEFINE_string('output_folder', '', 'Full path of the output folder.')
flags.DEFINE_string('commons', '', 'Path to commons.')
flags.DEFINE_string('train_corpus', '', 'Training corpus.')
flags.DEFINE_string('dev_corpus', '', 'Dev corpus with gold frames.')
flags.DEFINE_string('tf_master', '',
                    'TensorFlow execution engine to connect to.')
flags.DEFINE_integer('train_steps', 200000, 'Number of training steps')
flags.DEFINE_integer('report_every', 500, 'Checkpoint interval')
flags.DEFINE_integer('batch_size', 8, 'Training batch size')
flags.DEFINE_string('flow', '', 'Myelin flow file for model output')
<<<<<<< HEAD
=======


>>>>>>> 536c8c93
def read_corpus(file_pattern):
  docs = []
  if file_pattern.endswith(".zip"):
    with gfile.GFile(file_pattern, 'r') as f:
      buf = io.BytesIO(f.read())
      with zipfile.ZipFile(buf, 'r') as zipreader:
        docs = [None] * len(zipreader.namelist())
        for index, fname in enumerate(zipreader.namelist()):
          docs[index] = zipreader.read(fname)
  elif file_pattern.endswith(".rec"):
    reader = sling.RecordReader(file_pattern)
    for _, value in reader:
      docs.append(value)
    reader.close()
  else:
    filenames = gfile.Glob(file_pattern)
    docs = [None] * len(filenames)
    for index, name in enumerate(filenames):
      with gfile.GFile(name, 'r') as f:
        docs[index] = f.read()
  print len(docs), "files in", file_pattern
  return docs


def write_corpus(filename, prefix, data):
  if filename.endswith(".rec"):
    writer = sling.RecordWriter(filename)
    for index, d in enumerate(data):
      name = prefix + str(index)
      writer.write(name, d)
    writer.close()
  else:
    buf = io.BytesIO()
    with zipfile.ZipFile(buf, 'w') as z:
      for i in xrange(len(data)):
        entry = prefix + str(i)
        z.writestr(entry, data[i])
    z.close()
  
    with gfile.GFile(filename, 'w') as f:
      f.write(buf.getvalue())


def evaluator(gold_docs, test_docs):
  check.Eq(len(gold_docs), len(test_docs), "Unequal #docs during evaluation")

  folder = os.path.join(FLAGS.output_folder, "tmp_docs")
  empty_dir(folder)

  gold_file_name = os.path.join(folder, "dev.gold.rec")
  test_file_name = os.path.join(folder, "dev.test.rec")
  write_corpus(gold_file_name, "gold.", gold_docs)
  write_corpus(test_file_name, "test.", test_docs)

  try:
    output = subprocess.check_output(
        ['bazel-bin/sling/nlp/parser/tools/evaluate-frames',
         '--gold_documents=' + gold_file_name,
         '--test_documents=' + test_file_name,
         '--commons=' + FLAGS.commons],
        stderr=subprocess.STDOUT)
  except subprocess.CalledProcessError as e:
    print("Evaluation failed: ", e.returncode, e.output)
    return {'eval_metric': 0.0}

  eval_output = {}

  for line in output.splitlines():
    line = line.rstrip()
    tf.logging.info("Evaluation Metric: %s", line)
    parts = line.split('\t')
    # TODO:ZH:L116-117 - I had some wild naive logging in both python and c++ and it was causing issues
    if (len(parts) < 2):
      continue
    check.Eq(len(parts), 2, line)
    eval_output[parts[0]] = float(parts[1])
    if line.startswith("SLOT_F1"):
      eval_output['eval_metric'] = float(parts[1])

  check.IsTrue(eval_output.has_key('eval_metric'), str(eval_output))
  return eval_output


def empty_dir(folder):
  if gfile.IsDirectory(folder):
    gfile.DeleteRecursively(folder)
  elif gfile.Exists(folder):
    gfile.Remove(folder)
  gfile.MakeDirs(folder)


def main(unused_argv):
  tf.logging.set_verbosity(tf.logging.INFO)
  # Read hyperparams and master spec.
  hyperparam_config = spec_pb2.GridPoint()
  text_format.Parse(FLAGS.hyperparams, hyperparam_config)
  print hyperparam_config
  master_spec = spec_pb2.MasterSpec()

  with gfile.GFile(FLAGS.master_spec, 'r') as fin:
    text_format.Parse(fin.read(), master_spec)

  # Make output folder
  if not gfile.Exists(FLAGS.output_folder):
    gfile.MakeDirs(FLAGS.output_folder)

  # Construct TF Graph.
  graph = tf.Graph()

  with graph.as_default():
    builder = graph_builder.MasterBuilder(master_spec, hyperparam_config)

    # Construct default per-component targets.
    default_targets = [
        spec_pb2.TrainTarget(
            name=component.name,
            max_index=idx + 1,
            unroll_using_oracle=[False] * idx + [True])
        for idx, component in enumerate(master_spec.component)
        if (component.transition_system.registered_name != 'shift-only')
    ]

    # Add default and manually specified targets.
    trainers = []
    for target in default_targets:
      trainers += [builder.add_training_from_config(target)]
    check.Eq(len(trainers), 1, "Expected only one training target (FF unit)")

    # Construct annotation and saves. Will use moving average if enabled.
    annotator = builder.add_annotation()
    builder.add_saver()

    # Add backwards compatible training summary.
    summaries = []
    for component in builder.components:
      summaries += component.get_summaries()
    merged_summaries = tf.summary.merge_all()

    # Construct target to initialize variables.
    tf.group(tf.global_variables_initializer(), name='inits')

  # Prepare tensorboard dir.
  events_dir = os.path.join(FLAGS.output_folder, "tensorboard")
  empty_dir(events_dir)
  summary_writer = tf.summary.FileWriter(events_dir, graph)
  print "Wrote events (incl. graph) for Tensorboard to folder:", events_dir
  print "The graph can be viewed via"
  print "  tensorboard --logdir=" + events_dir
  print "  then navigating to http://localhost:6006 and clicking on 'GRAPHS'"

  with graph.as_default():
    tf.set_random_seed(hyperparam_config.seed)

  # Read train and dev corpora.
  print "Reading corpora..."
  train_corpus = read_corpus(FLAGS.train_corpus)
  dev_corpus = read_corpus(FLAGS.dev_corpus)

  # Prepare checkpoint folder.
  checkpoint_path = os.path.join(FLAGS.output_folder, 'checkpoints/best')
  checkpoint_dir = os.path.dirname(checkpoint_path)
  empty_dir(checkpoint_dir)

  with tf.Session(FLAGS.tf_master, graph=graph) as sess:
    # Make sure to re-initialize all underlying state.
    sess.run(tf.global_variables_initializer())

    # Run training.
    trainer_lib.run_training(
        sess, trainers, annotator,
        evaluator, [0], # pretrain_steps
        [FLAGS.train_steps], train_corpus, dev_corpus, dev_corpus,
        FLAGS.batch_size, summary_writer,
        FLAGS.report_every, builder.saver, checkpoint_path)

    # Convert model to a Myelin flow.
    if len(FLAGS.flow) != 0:
      tf.logging.info('Saving flow to %s', FLAGS.flow)
      flow = convert_model(master_spec, sess)
      flow.save(FLAGS.flow)

  tf.logging.info('Best checkpoint written to %s', checkpoint_path)


if __name__ == '__main__':
  tf.app.run()<|MERGE_RESOLUTION|>--- conflicted
+++ resolved
@@ -54,11 +54,8 @@
 flags.DEFINE_integer('report_every', 500, 'Checkpoint interval')
 flags.DEFINE_integer('batch_size', 8, 'Training batch size')
 flags.DEFINE_string('flow', '', 'Myelin flow file for model output')
-<<<<<<< HEAD
-=======
-
-
->>>>>>> 536c8c93
+
+
 def read_corpus(file_pattern):
   docs = []
   if file_pattern.endswith(".zip"):
@@ -97,7 +94,7 @@
         entry = prefix + str(i)
         z.writestr(entry, data[i])
     z.close()
-  
+
     with gfile.GFile(filename, 'w') as f:
       f.write(buf.getvalue())
 
